"""Implementation of the Swarm class for the Particle Swarm Optimization."""

<<<<<<< HEAD
=======
Implementation of the Swarm class for the Particle Swarm Optimization.
"""

from operations import normal_distribution, uniform_distribution
from smt.sampling_methods import LHS
>>>>>>> d0011f60
import numpy as np

from operations import random_hypersphere_draw, uniform_distribution


class Swarm():
    """
    TODO: Class docsting
    """

    def __init__(self, func, n_particles, dim, constr, options=None):
        """
        TODO: docstring
        """
        assert constr.shape == (dim, 2), f"Dimension of the particles ({dim}, 2) does not match the dimension of the constraints {constr.shape} !"

        if options is None:
            self.options = {"mode": 'SPSO2011', "topology":'global'}
        else:
            self.options = options

        self.func = func
        self.n_particles = n_particles
        self.dim = dim
        self.constr = constr
        self._calculate_initial_values()

    def _calculate_initial_values(self):
        """
        TODO: docstring, Hypercube-sampling
        """
<<<<<<< HEAD
        self.position = np.random.uniform(2, 20, (self.n_particles, self.dim))
=======

        sampling = LHS(xlimits=self.constr) # Set up latin hypercube sampling within given constraints
        self.position = sampling(self.n_particles)
>>>>>>> d0011f60
        self.velocity = np.random.uniform(0, 1, (self.n_particles, self.dim))
        self.pbest_position = self.position
        self.pbest = self.func(self.position)

    def _use_topology():
        """
        TODO: docstring
        """
        raise NotImplementedError()

    def compute_gbest(self):
        """Returns the global optimum found by any of the particles."""
        idx = np.argmin(self.pbest)
        gbest_position = self.pbest_position[idx, :]
        gbest = self.pbest[idx]
        return gbest, gbest_position

    def compute_lbest(self):
        """
        Returns the local optimum for each particle depending on the topology
        specified in the options.
        """
        if self.options['topology'] == 'global':
            gbest, gbest_position = self.compute_gbest()
            ones = np.ones(self.n_particles)
            return gbest * ones, ones[:, None] @ gbest_position[None, :]  
        else:
            raise NotImplementedError()

    def _velocity_update_SPSO2011(self):
        """
        TODO: docstring, SPSO2011(ZambranoBigiarini2013)
        """
        lbest, lbest_position = self.compute_lbest()
        # gbest, gbest_position = self.compute_gbest()
        
        c_1, c_2 = np.ones(2) * 0.5 + np.log(2)
       
        U_1 = uniform_distribution(self.n_particles, self.dim)
        U_2 = uniform_distribution(self.n_particles, self.dim)

        proj_pbest = self.position + c_1 * U_1 * (self.pbest_position - self.position)
        proj_lbest = self.position + c_2 * U_2 * (lbest_position - self.position) 

        center = (self.position + proj_pbest + proj_lbest) / 3

        r = np.linalg.norm(center - self.position, axis=1)

        offset = random_hypersphere_draw(r, self.dim)

        sample_points = center + offset
        
        omega = 1 / (2*np.log(2))
        self.velocity = omega * self.velocity + sample_points - self.position

    def compute_velocity(self):
        """
        TODO: docstring
        """
        if self.options['mode'] == 'SPSO2011':
            self._velocity_update_SPSO2011()
        else:
            raise NotImplementedError()<|MERGE_RESOLUTION|>--- conflicted
+++ resolved
@@ -1,13 +1,7 @@
 """Implementation of the Swarm class for the Particle Swarm Optimization."""
-
-<<<<<<< HEAD
-=======
-Implementation of the Swarm class for the Particle Swarm Optimization.
-"""
 
 from operations import normal_distribution, uniform_distribution
 from smt.sampling_methods import LHS
->>>>>>> d0011f60
 import numpy as np
 
 from operations import random_hypersphere_draw, uniform_distribution
@@ -39,13 +33,9 @@
         """
         TODO: docstring, Hypercube-sampling
         """
-<<<<<<< HEAD
-        self.position = np.random.uniform(2, 20, (self.n_particles, self.dim))
-=======
-
         sampling = LHS(xlimits=self.constr) # Set up latin hypercube sampling within given constraints
         self.position = sampling(self.n_particles)
->>>>>>> d0011f60
+
         self.velocity = np.random.uniform(0, 1, (self.n_particles, self.dim))
         self.pbest_position = self.position
         self.pbest = self.func(self.position)
