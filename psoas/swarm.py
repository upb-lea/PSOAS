--- conflicted
+++ resolved
@@ -92,14 +92,6 @@
     def compute_lbest(self):
         """
         Returns the local optimum for each particle depending on the topology
-<<<<<<< HEAD
-        specified in the swarm's options.
-        """
-        if self.swarm_options['topology'] == 'global':
-            gbest, gbest_position = self.compute_gbest()
-            ones = np.ones(self.n_particles)
-            return gbest * ones, ones[:, None] @ gbest_position[None, :]  
-=======
         specified in the options. 
         """
         if self.options['topology'] == 'global':
@@ -111,7 +103,6 @@
         elif self.options['topology'] == 'adaptive_random':
             return self.topology_adaptive_random()
 
->>>>>>> d03fd085
         else:
             raise ValueError(f"Expected global, ring or adaptive random for the topology. Got {self.options['topology']}")
 
