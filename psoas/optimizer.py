"""
Implementation of the optimizer class for the Particle Swarm Optimization. This class functions as the
optimizer and manager for the swarm, surrogates and databases.

Typical usage example:
    opt = Optimizer(func, n_particles, dimension, constraints)
    result = opt.optimize()
"""
import numpy as np
import matplotlib.pyplot as plt
import pprint
from numpy.core.numeric import indices
import tableprint as tp
from tqdm import tqdm

from psoas.operations import normal_distribution, counting_function, counting_function_cec2013_single
from psoas.swarm import Swarm
from psoas.surrogate import Surrogate


class Optimizer():
    """Optimizer class implementation.

    This class manages and updates the Swarm instance and any instances of surrogates and databases.
    It is designed to be used from the outside of the package to find the global optimum of a given 
    function. Furthermore it will hold functionality to evaluate the performance of the optimization 
    algorithm on benchmark-/testfunctions.
    """

    def __init__(self, func, n_particles, dim, constr, max_iter, max_func_evals=None, **kwargs):
        """Creates and initializes an optimizer class instance.

        This function creates all class attributes which are necessary for an optimization process.
        It creates a Swarm instance which will be used in the optimization. Furthermore it creates
        some arrays which improve the computation time for the enforcing of the constraints.

        Args:
            func: The function whose global optimum is to be determined
            n_particles: The amount of particles which is used in the swarm
            dim: The dimension of the search-space
            constr: The constraints of the search-space with shape (dim, 2)
            max_iter: A integer value which determines the maximum amount of iterations in an 
                optimization call
            options: Options for the optimizer and swarm
        """
        # default options
        self.options = {'eps_abs': 0.001,
                        'eps_rel': 0.001,
                        'stalling_steps': 10,
                        'verbose': False,
                        'verbose_interval': 50,
                        'do_plots': False,
                        'swarm_options': {'mode': 'SPSO2011', 
                                          'topology': 'global',
                                          '3d_plot': False,
                                          'create_gif': False}, 
                        'surrogate_options': {'surrogate_type': 'GP',
                                              'use_surrogate': True,
                                              '3d_plot': False,
                                              'interval': 10,
                                              'm': 0,
                                              'prediction_mode': 'standard',
                                              'prioritization': 0.2}
                        }

        for key, value in kwargs.items():
            if type(value) is dict:
                for inner_key, inner_value in value.items():
                    if inner_key not in self.options[key]:
                        raise NameError(f'The key "{inner_key}" does not exist in the dict.')
                    
                    else:
                        self.options[key][inner_key] = inner_value
                    
            elif key in self.options:
                self.options[key] = value
            
            else:
                raise NameError(f'The key "{key}" does not exist in the dict.')

        self.func = counting_function_cec2013_single(func)
        self.dim = dim
        self.max_iter = max_iter
        self.max_func_evals = max_func_evals
        self.Swarm = Swarm(self.func, n_particles, dim, constr, self.options['swarm_options'], 
                           self.options['surrogate_options'])

        if self.options['surrogate_options']['use_surrogate']:
            self.SurrogateModel = Surrogate(self.Swarm.position, self.Swarm.f_values, 
                                            self.options["surrogate_options"])

        self.Swarm.no_change_in_gbest = False
        self.constr_below = np.ones((n_particles, dim)) * constr[:, 0]
        self.constr_above = np.ones((n_particles, dim)) * constr[:, 1]
        self.velocity_reset = np.zeros((n_particles, dim))

    def update_swarm(self):
        """Updates the Swarm instance.

        The velocity update for the swarm is calculated here and the positions of all particles
        in the swarm are updated using this new velocity. The constraints are enforced by returning 
        any particle which left the valid search space, back into it. Lastly, the personal best 
        point for each particle is updated, if the function value at the new location is better than
        the previous personal best position.
        """
        if hasattr(self, 'current_prediction'):
            self.Swarm.compute_velocity(self.current_prediction)
        else:
            self.Swarm.compute_velocity(None)

        self.enforce_constraints(check_position=False, check_velocity=True)

        if self.options['surrogate_options']['use_surrogate']:
            # ensures that the points predicted by the surrogate do not move
            if self.options['surrogate_options']['prediction_mode'] == 'standard':
                self.Swarm.velocity[self.worst_idx] = 0
            elif self.options['surrogate_options']['prediction_mode'] == 'standard_m':
                self.Swarm.velocity[self.worst_indices] = 0

        self.Swarm.position = self.Swarm.position + self.Swarm.velocity

<<<<<<< HEAD
        if self.options['surrogate_options']['use_surrogate']:
            # reinitializes the velocity for the predicted points
            if self.options['surrogate_options']['prediction_mode'] == 'standard':
                self.Swarm.velocity[self.worst_idx] = normal_distribution(1, self.dim)
            elif self.options['surrogate_options']['prediction_mode'] == 'standard_m':
                n = self.options['surrogate_options']['m'] + 1
                self.Swarm.velocity[self.worst_indices] = np.random.normal(size=(n, self.dim))
=======
        # reinitializes the velocity for the predicted points
        if self.options['surrogate_options']['prediction_mode'] == 'standard':
            self.Swarm.velocity[self.worst_idx] = normal_distribution(1, self.dim)
        elif self.options['surrogate_options']['prediction_mode'] == 'standard_m':
            m = self.options['surrogate_options']['m']
            self.Swarm.velocity[self.worst_indices] = np.random.normal(size=(m, self.dim))
>>>>>>> 6688eed2

        self.enforce_constraints(check_position=True, check_velocity=False)

        # update pbest
        if self.options['surrogate_options']['prediction_mode'] == 'standard':
            self.Swarm.f_values = self.Swarm.evaluate_function(self.Swarm.position)
        elif self.options['surrogate_options']['prediction_mode'] == 'standard_m':
            self.Swarm.f_values[self.other_indices] = self.Swarm.evaluate_function(self.Swarm.position[self.other_indices])

        bool_decider = self.Swarm.pbest > self.Swarm.f_values

        self.Swarm.pbest[bool_decider] = self.Swarm.f_values[bool_decider]
        self.Swarm.pbest_position[bool_decider, :] = self.Swarm.position[bool_decider, :]

    def update_surrogate(self):
        """
        This function handles the update of the surrogate by first predicting a point,
        then creating a new model based on the surrogate's data points and the PSO's
        current data points, and then updating the data.
        """
        mean, std = self.SurrogateModel.sm.predict(self.Swarm.position)

        self.SurrogateModel.fit_model(self.Swarm.position, self.Swarm.f_values)
        self.SurrogateModel.update_data(self.Swarm.position, self.Swarm.f_values, True, mean, std)

    def use_surrogate_prediction(self):
        """
        This function handles the different predication methods.
        """
        if self.options['surrogate_options']['prediction_mode'] == 'standard':
            prediction = self.SurrogateModel.get_prediction_point(self.Swarm.constr)
            prediction_point = prediction[0][0]

            self.worst_idx = np.argmax(self.Swarm.pbest)
            self.Swarm.position[self.worst_idx] = prediction_point

        if self.options['surrogate_options']['prediction_mode'] == 'standard_m':
            m = self.options['surrogate_options']['m']
            
            worst_indices = np.argsort(self.Swarm.pbest)[-m:][::-1]
            other_indices = np.argsort(self.Swarm.pbest)[:-m][::-1]

            self.other_indices = other_indices
            self.worst_indices = worst_indices

            for i in range(m):

                position_prediction, std_prediction = self.SurrogateModel.get_prediction_point(self.Swarm.constr)
                prediction_point = position_prediction[0]

                self.Swarm.position[worst_indices[i]] = prediction_point
                self.Swarm.f_values[worst_indices[i]] = self.Swarm.func(prediction_point[None,:])

                self.update_surrogate()

            self.enforce_constraints(check_position=True, check_velocity=False)

        elif (self.options['surrogate_options']['prediction_mode'] == 'center_of_gravity' or 
              self.options['surrogate_options']['prediction_mode'] == 'shifting_center'
             ):
            prediction = self.SurrogateModel.get_prediction_point(self.Swarm.constr)

            prediction_point = prediction[0][0]
            self.current_prediction = prediction_point

    def optimize(self):
        """Main optimization routine.

        The swarm is updated until the maximum number of iteration is reached or the termination 
        condition is reached.

        Returns:
            A result dict, which holds the function value and position of the presumed global optimum,
            a list containing the function value history of the presumed global optimum per iteration,
            the amount of iterations used in the optimization process.
        """
        small_change_counter = 0

        results = {"iter": None}

        if self.options['do_plots']:
            results["gbest_list"] = []
            results["mean_pbest_list"] = []
            results["var_pbest_list"] = []
            results["n_fun_eval_list"] = []

        for i in range(self.max_iter):
            prior_pbest = self.Swarm.pbest.copy()
            prior_gbest, _  = self.Swarm.compute_gbest()

            if (self.options['surrogate_options']['use_surrogate']
                and i % self.options['surrogate_options']['interval'] == 0):

                assert hasattr(self, 'SurrogateModel')
                if i > 0:
                    self.update_surrogate()

                if self.options['surrogate_options']['3d_plot']:
                    self.SurrogateModel.plotter_3d()

                self.use_surrogate_prediction()

            self.update_swarm()

            gbest, gbest_position = self.Swarm.compute_gbest()
            self.Swarm.no_change_in_gbest = (prior_gbest - gbest == 0)

            mean_squared_change = np.linalg.norm(prior_pbest - self.Swarm.pbest)
            norm_mean_squared_change = np.linalg.norm((prior_pbest - self.Swarm.pbest) / prior_pbest)
            if mean_squared_change < self.options['eps_abs']:
                small_change_counter += 1
            elif norm_mean_squared_change < self.options['eps_rel']:
                small_change_counter += 1
            else:
                small_change_counter = 0
            
            if self.options['do_plots']:
                results['gbest_list'].append(gbest)
                results['mean_pbest_list'].append(np.mean(self.Swarm.pbest))
                results['var_pbest_list'].append(np.var(self.Swarm.pbest))
                results["n_fun_eval_list"].append(self.func.eval_count)

            if self.options['swarm_options']['3d_plot']:
                self.Swarm.plotter()

            if self.options['verbose']:
                self.print_iteration_information(i, gbest)

            if small_change_counter >= self.options['stalling_steps']:
                results['iter'] = i+1
                results['term_flag'] = 2
                break

            if self.check_max_func_evals():
                results['iter'] = i+1
                results['term_flag'] = 0
                break

        if results['iter'] == None:
            results['iter'] = self.max_iter
            results['term_flag'] = 1

        if self.options['verbose']:
            print(tp.bottom(len(self.headers), width=20))
            print('\n')

        if self.options['do_plots']:
            self.plot_results(results)

        if self.options['swarm_options']['create_gif']:
            self.Swarm.create_gif()
        
        results['mean_pbest'] = np.mean(self.Swarm.pbest)
        results['var_pbest'] = np.var(self.Swarm.pbest)
        results['x_opt'] = gbest_position
        results['func_opt'] = gbest
        results['n_fun_evals'] = self.func.eval_count

        return results

    def enforce_constraints(self, check_position, check_velocity):
        """Enforces the constraints of the valid search space.

        Any particle which left the valid search space is moved back into it. Furthermore
        the velocity which brought the particle out of the valid search space is put to 
        zero.

        TODO: replace with clip
        """
        if check_position:
            bool_below = self.Swarm.position < self.Swarm.constr[:, 0]
            bool_above = self.Swarm.position > self.Swarm.constr[:, 1]

            self.Swarm.position[bool_below] = self.constr_below[bool_below]
            self.Swarm.position[bool_above] = self.constr_above[bool_above]
            self.Swarm.velocity[bool_below] = self.velocity_reset[bool_below]
            self.Swarm.velocity[bool_above] = self.velocity_reset[bool_above]

        if check_velocity:
            bool_below = self.Swarm.velocity < self.Swarm.constr[:, 0]
            bool_above = self.Swarm.velocity > self.Swarm.constr[:, 1]

            self.Swarm.velocity[bool_below] = self.constr_below[bool_below]
            self.Swarm.velocity[bool_above] = self.constr_above[bool_above]

    def check_max_func_evals(self):
        """Returns true if the optimization should be terminated due to too many function evaluations.
        
        This is always done such that the amount of function evaluations is lower than the given maximum.
        But it is not ensured that the amount of function evaluations is fully exhausted. If the next 
        iteration would lead to too many function evaluations, the iteration would not be started and
        the optimization terminates.
        """
        if self.max_func_evals is None:
            return False
  
        func_evals_iter = self.Swarm.n_particles

        if self.func.eval_count + func_evals_iter > self.max_func_evals:
            return True
        else:
            return False

    def print_iteration_information(self, idx, gbest):
        if idx == 0:
            print('\n', 'Options:')
            pprint.pprint(self.options)
            print()

            self.headers = ['idx', 'gbest', 'mean_pbest', 'var_pbest']
            print(tp.header(self.headers, width=20))

        if idx % self.options['verbose_interval'] == 0:
            mean_pbest = np.mean(self.Swarm.pbest)
            var_pbest = np.var(self.Swarm.pbest)

            data = [idx, gbest, mean_pbest, var_pbest]
            assert len(data) == len(self.headers)

            print(tp.row(data, width=20))

    def plot_results(self, results):
        gbest = np.array(results['gbest_list'])
        mean_pbest = np.array(results['mean_pbest_list'])
        var_pbest = np.array(results['var_pbest_list'])
        x = np.array(results['n_fun_eval_list'])

        fig, axs = plt.subplots(nrows=2, sharex=True, figsize=(12,12))
        axs[0].plot(x, gbest, color='orange')
        axs[0].set_ylabel('gbest fval')
        axs[1].plot(x, mean_pbest, color='tab:blue')
        axs[1].fill_between(x, mean_pbest - np.sqrt(var_pbest), mean_pbest + np.sqrt(var_pbest),
                            color='tab:blue', alpha=0.2)
        

        axs[1].set_ylabel('mean +- std pbest fval')
        axs[1].set_xlabel('function evaluations')

        fig.show()<|MERGE_RESOLUTION|>--- conflicted
+++ resolved
@@ -119,22 +119,13 @@
 
         self.Swarm.position = self.Swarm.position + self.Swarm.velocity
 
-<<<<<<< HEAD
         if self.options['surrogate_options']['use_surrogate']:
             # reinitializes the velocity for the predicted points
             if self.options['surrogate_options']['prediction_mode'] == 'standard':
                 self.Swarm.velocity[self.worst_idx] = normal_distribution(1, self.dim)
             elif self.options['surrogate_options']['prediction_mode'] == 'standard_m':
-                n = self.options['surrogate_options']['m'] + 1
-                self.Swarm.velocity[self.worst_indices] = np.random.normal(size=(n, self.dim))
-=======
-        # reinitializes the velocity for the predicted points
-        if self.options['surrogate_options']['prediction_mode'] == 'standard':
-            self.Swarm.velocity[self.worst_idx] = normal_distribution(1, self.dim)
-        elif self.options['surrogate_options']['prediction_mode'] == 'standard_m':
-            m = self.options['surrogate_options']['m']
-            self.Swarm.velocity[self.worst_indices] = np.random.normal(size=(m, self.dim))
->>>>>>> 6688eed2
+                m = self.options['surrogate_options']['m']
+                self.Swarm.velocity[self.worst_indices] = np.random.normal(size=(m, self.dim))
 
         self.enforce_constraints(check_position=True, check_velocity=False)
 
