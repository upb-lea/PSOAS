"""
Implementation of the optimizer class for the Particle Swarm Optimization. This class functions as the
optimizer and manager for the swarm, surrogates and databases.

Typical usage example:
    opt = Optimizer(func, n_particles, dimension, constraints)
    result = opt.optimize()
"""

import numpy as np
from numpy.core.fromnumeric import mean
import tableprint as tp

from psoas.swarm import Swarm
from psoas.surrogate import Surrogate


class Optimizer():
    """Optimizer class implementation.

    This class manages and updates the Swarm instance and any instances of surrogates and databases.
    It is designed to be used from the outside of the package to find the global optimum of a given 
    function. Furthermore it will hold functionality to evaluate the performance of the optimization 
    algorithm on benchmark-/testfunctions.
    """

    def __init__(self, func, n_particles, dim, constr, max_iter=100, options=None):
        """Creates and initializes an optimizer class instance.

        This function creates all class attributes which are necessary for an optimization process.
        It creates a Swarm instance which will be used in the optimization. Furthermore it creates
        some arrays which improve the computation time for the enforcing of the constraints.

        Args:
            func: The function whose global optimum is to be determined
            n_particles: The amount of particles which is used in the swarm
            dim: The dimension of the search-space
            constr: The constraints of the search-space with shape (dim, 2)
            max_iter: A integer value which determines the maximum amount of iterations in an 
                optimization call
            options: Options for the optimizer and swarm
        """
        self.func = func
        self.max_iter = max_iter
        self.Swarm = Swarm(func, n_particles, dim, constr, options)

        if 'surrogate' in options.keys():
            self.SurrogateModel = Surrogate(self.Swarm.position, self.Swarm.f_values, options)

        self.constr_below = np.ones((n_particles, dim)) * constr[:, 0]
        self.constr_above = np.ones((n_particles, dim)) * constr[:, 1]
        self.velocity_reset = np.zeros((n_particles, dim))

    def update_swarm(self):
        """Updates the Swarm instance.

        The velocity update for the swarm is calculated here and the positions of all particles
        in the swarm are updated using this new velocity. The constraints are enforced by returning 
        any particle which left the valid search space, back into it. Lastly, the personal best 
        point for each particle is updated, if the function value at the new location is better than
        the previous personal best position.
        """
        self.Swarm.compute_velocity()
        self.enforce_constraints(check_position=False, check_velocity=True)

        self.Swarm.position = self.Swarm.position + self.Swarm.velocity

        self.enforce_constraints(check_position=True, check_velocity=False)

        # update pbest
        self.Swarm.f_values = self.Swarm.evaluate_function(self.Swarm.position)

        bool_decider = self.Swarm.pbest > self.Swarm.f_values
        self.Swarm.pbest[bool_decider] = self.Swarm.f_values[bool_decider]
        self.Swarm.pbest_position[bool_decider, :] = self.Swarm.position[bool_decider, :]

    def update_surrogate(self):
        """
        Docstring: TODO
        """
        self.SurrogateModel.update_data(self.Swarm.position, self.Swarm.f_values)
        self.SurrogateModel.fit_model()

    def optimize(self):
        """Main optimization routine.

        The swarm is updated until the maximum number of iteration is reached or the termination 
        condition is reached.

        Returns:
            A result dict, which holds the function value and position of the presumed global optimum,
            a list containing the function value history of the presumed global optimum per iteration,
            the amount of iterations used in the optimization process.
        """
        small_change_counter = 0

        results = {"gbest_list":[], "iter": None}
        for i in range(self.max_iter):
            prior_pbest = self.Swarm.pbest.copy()

            self.update_swarm()

            if hasattr(self, 'SurrogateModel') and i%100 == 0:
                self.update_surrogate()
                self.SurrogateModel.plotter_2d()

            gbest, gbest_position = self.Swarm.compute_gbest()
            results['gbest_list'].append(gbest)

            mean_squared_change = np.linalg.norm(prior_pbest - self.Swarm.pbest)
            if mean_squared_change < self.Swarm.options['eps']:
                small_change_counter += 1
            else:
                small_change_counter = 0
            
            if self.Swarm.options['verbose']:
                self.print_iteration_information(i, gbest)

            if small_change_counter >= 10:
                results['iter'] = i+1
                break

        if self.Swarm.options['verbose']:
            print(tp.bottom(4, width=20))
            print('\n')

        results['x_opt'] = gbest_position
        results['func_opt'] = gbest
        if results['iter'] == None:
            results['iter'] = self.max_iter
        return results

    def enforce_constraints(self, check_position, check_velocity):
        """Enforces the constraints of the valid search space.

        Any particle which left the valid search space is moved back into it. Furthermore
        the velocity which brought the particle out of the valid search space is put to 
        zero.
        """
        if check_position:
            bool_below = self.Swarm.position < self.Swarm.constr[:, 0]
            bool_above = self.Swarm.position > self.Swarm.constr[:, 1]

            self.Swarm.position[bool_below] = self.constr_below[bool_below]
            self.Swarm.position[bool_above] = self.constr_above[bool_above]
            self.Swarm.velocity[bool_below] = self.velocity_reset[bool_below]
            self.Swarm.velocity[bool_above] = self.velocity_reset[bool_above]

        if check_velocity:
            bool_below = self.Swarm.velocity < self.Swarm.constr[:, 0]
            bool_above = self.Swarm.velocity > self.Swarm.constr[:, 1]

            self.Swarm.velocity[bool_below] = self.constr_below[bool_below]
            self.Swarm.velocity[bool_above] = self.constr_above[bool_above]

<<<<<<< HEAD
    def print_iteration_information(self, idx):
        print('WIP')

    
=======
    def print_iteration_information(self, idx, gbest):
        if idx == 0:
            print('\n', 'Options:')
            print(self.Swarm.options, '\n')

            headers = ['idx', 'gbest', 'mean_pbest', 'var_pbest']
            print(tp.header(headers, width=20))

        elif idx % 10 == 0:
            mean_pbest = np.mean(self.Swarm.pbest)
            var_pbest = np.var(self.Swarm.pbest)

            data = [idx, gbest, mean_pbest, var_pbest]

            print(tp.row(data, width=20))
>>>>>>> 40304963
<|MERGE_RESOLUTION|>--- conflicted
+++ resolved
@@ -153,12 +153,6 @@
             self.Swarm.velocity[bool_below] = self.constr_below[bool_below]
             self.Swarm.velocity[bool_above] = self.constr_above[bool_above]
 
-<<<<<<< HEAD
-    def print_iteration_information(self, idx):
-        print('WIP')
-
-    
-=======
     def print_iteration_information(self, idx, gbest):
         if idx == 0:
             print('\n', 'Options:')
@@ -173,5 +167,4 @@
 
             data = [idx, gbest, mean_pbest, var_pbest]
 
-            print(tp.row(data, width=20))
->>>>>>> 40304963
+            print(tp.row(data, width=20))