--- conflicted
+++ resolved
@@ -276,20 +276,12 @@
         Swarm.enforce_constraints(check_position=True, check_velocity=False)
         return worst_indices, other_indices
 
-<<<<<<< HEAD
     def plotter_3d(self, constr):
-        """
-        For the 2-dimensional case, a 3-dimensional plot is created, which contains
-        the surrogate with the current data points. In addition, the predicted variance
-        is plotted in a further plot.
-=======
-    def plot_surrogate(self):
-        """Plotting the surrogate model.
-
-        For the 2-dimensional case, a 3-dimensional plot is created, which contains the
-        predicted surrogate model with the current data points. In addition, the variance
-        for each point is shown in another 3-dimensional plot.
->>>>>>> 5f46bd8d
+        """Plots the predicted mean and variance from the surrogate.
+
+        For the 2-dimensional case, a 3-dimensional plot is created, which shows
+        the predicted surrogate model with the current data points. The predicted 
+        variance is shown in another 3-dimensional plot.
         """
         assert self.dim == 2, f'Expect dimension to be 2! Got {self.dim}.'
         num = 100
@@ -308,17 +300,12 @@
         predict_var_reshaped = np.reshape(predict_var, (num, num))
 
         print(80 * "*")
-<<<<<<< HEAD
 
         fig = go.Figure(data=[go.Surface(x=axis_x, y=axis_y, z=predict_mean_reshaped)])
-        #fig.add_trace(go.Scatter3d(x=self.positions[:,0], y=self.positions[:,1], z=self.f_vals, mode='markers'))
+        # fig.add_trace(go.Scatter3d(x=self.positions[:,0], y=self.positions[:,1], z=self.f_vals, mode='markers'))
         fig.update_layout(scene=dict(zaxis_title='Predicted Mean'),
                                      width=700,
                                      margin=dict(r=20, b=10, l=10, t=10))
-=======
-        fig = go.Figure(data=[go.Surface(x=axis, y=axis, z=predict_mean_reshaped)])
-        fig.add_trace(go.Scatter3d(x=self.positions[:,0], y=self.positions[:,1], z=self.f_vals, mode='markers'))
->>>>>>> 5f46bd8d
         fig.show()
 
         fig = go.Figure(data=[go.Surface(x=axis_x, y=axis_y, z=predict_var_reshaped)])
